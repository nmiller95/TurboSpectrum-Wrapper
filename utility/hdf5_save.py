--- conflicted
+++ resolved
@@ -8,12 +8,8 @@
 import pstats
 from multiprocessing import Pool
 
-<<<<<<< HEAD
-def gather_data(specList):
-=======
 def gather_data( arg ):
     specList, wvl, labels, quite = arg
->>>>>>> 814274cc
     # spectraList, wave_new, Rnew, quite, limits = arg
     spectraIncl = []
     # get the labels
@@ -53,13 +49,9 @@
     # profiler = cProfile.Profile()
     # profiler.enable()
 
-<<<<<<< HEAD
-    args = [ specList[i::ncpu] for i in range(ncpu)]
-=======
     args = [ [specList[i::ncpu], wvl, labels, True] for i in range(ncpu)]
     # unmute one sub-process
     args[0][-1] = False
->>>>>>> 814274cc
     with Pool(processes=ncpu) as pool:
         out = pool.map(gather_data, args )
 
