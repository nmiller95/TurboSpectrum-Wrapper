--- conflicted
+++ resolved
@@ -506,12 +506,6 @@
                 take departure coefficient at that abundance
                 """
                 if len(x) >= 2:
-                    #depart = interp1d(x, y, fill_value='extrapolate', axis=0)(el.abund[i])
-<<<<<<< HEAD
-=======
-                    f = interp1d(x, y, axis=0)
-
->>>>>>> 46e4a180
                     if not el.isFe or el.isH:
                         depart = interp1d(x, y, fill_value = 'extrapolate',  axis=0)(el.abund[i] - self.inputParams['feh'][i] )
                     else:
